# coding=utf-8
# gbg141

"""Agent performing a Distributional Discounted COP-TD

Details in "Off-Policy Deep Reinforcement Learning by Bootstrapping the Covariate Shift" by 
Carles Gelada & Marc G. Bellemare (2018)
"""

from __future__ import absolute_import
from __future__ import division
from __future__ import print_function

import collections

import matplotlib
matplotlib.use('agg')
#from matplotlib import gridspec
import matplotlib.pyplot as plt

from dopamine.agents.dqn import dqn_agent
from dopamine.agents.rainbow import rainbow_agent
from dopamine.replay_memory import prioritized_replay_buffer, cs_replay_buffer
from dopamine.replay_memory.circular_replay_buffer import ReplayElement
#from dopamine.discrete_domains import atari_lib
import numpy as np
import tensorflow as tf
from tensorflow.python import pywrap_tensorflow
import os

import gin.tf

slim = tf.contrib.slim


@gin.configurable
class CovariateShiftAgent(rainbow_agent.RainbowAgent):
  """A compact implementation of a simplified Rainbow agent."""

  def __init__(self,
               sess,
               num_actions,
               observation_shape=dqn_agent.NATURE_DQN_OBSERVATION_SHAPE,
               observation_dtype=dqn_agent.NATURE_DQN_DTYPE,
               stack_size=dqn_agent.NATURE_DQN_STACK_SIZE,
               network=None,
               num_atoms=51,
               vmax=10.,
               gamma=0.99,
               update_horizon=1,
               min_replay_history=20000,
               update_period=4,
               target_update_period=8000,
               epsilon_fn=dqn_agent.linearly_decaying_epsilon,
               epsilon_train=1.0,
               epsilon_eval=0.1,
               epsilon_decay_period=250000,
               replay_scheme='uniform',
               tf_device='/cpu:*',
               use_staging=True,
               max_tf_checkpoints_to_keep=4,
               optimizer=tf.train.AdamOptimizer(
                   learning_rate=0.00025, epsilon=0.0003125),
               summary_writer=None,
               summary_writing_frequency=500,
               use_ratio_model=True,
               use_priorities=True,
               update_beginning_priorities=True,
               quotient_epsilon=0.1,
               quotient_epsilon_decay_period=1000000,
               use_loss_weights=False,
               ratio_num_atoms=101,
               ratio_cmin=0.05,
               ratio_cmax=5.,
               log_ratio_approach=False,
               use_ratio_exp_bins=False,
               plot_log_scale=False,
               define_base_and_exp=False,
               ratio_exp_base=2.,
               ratio_min_exp=None,
               ratio_max_exp=8,
               ratio_discount_factor=0.99,
               ratio_loss_weight=0.02,
               freeze_replay_memory=True,
               only_use_ratio_model=True,
               target_greedy_policy=False):
    """Initializes the agent and constructs the components of its graph.

    Args:
      sess: `tf.Session`, for executing ops.
      num_actions: int, number of actions the agent can take at any state.
      observation_shape: tuple of ints or an int. If single int, the observation
        is assumed to be a 2D square.
      observation_dtype: tf.DType, specifies the type of the observations. Note
        that if your inputs are continuous, you should set this to tf.float32.
      stack_size: int, number of frames to use in state stack.
      network: function expecting three parameters:
        (num_actions, network_type, state). This function will return the
        network_type object containing the tensors output by the network.
        See dopamine.discrete_domains.atari_lib.nature_dqn_network as
        an example. (UNUSED HERE)
      num_atoms: int, the number of buckets of the value function distribution.
      vmax: float, the value distribution support is [-vmax, vmax].
      gamma: float, discount factor with the usual RL meaning.
      update_horizon: int, horizon at which updates are performed, the 'n' in
        n-step update.
      min_replay_history: int, number of transitions that should be experienced
        before the agent begins training its value function.
      update_period: int, period between DQN updates.
      target_update_period: int, update period for the target network.
      epsilon_fn: function expecting 4 parameters:
        (decay_period, step, warmup_steps, epsilon). This function should return
        the epsilon value used for exploration during training.
      epsilon_train: float, the value to which the agent's epsilon is eventually
        decayed during training.
      epsilon_eval: float, epsilon used when evaluating the agent.
      epsilon_decay_period: int, length of the epsilon decay schedule.
      replay_scheme: str, 'prioritized' or 'uniform', the sampling scheme of the
        replay memory.
      tf_device: str, Tensorflow device on which the agent's graph is executed.
      use_staging: bool, when True use a staging area to prefetch the next
        training batch, speeding training up by about 30%.
      max_tf_checkpoints_to_keep: int, the number of TensorFlow checkpoints to
        keep.
      optimizer: `tf.train.Optimizer`, for training the value function.
      summary_writer: SummaryWriter object for outputting training statistics.
        Summary writing disabled if set to None.
      summary_writing_frequency: int, frequency with which summaries will be
        written. Lower values will result in slower training.
      use_ratio_model: bool, whether to train the ratio model or not,
      use_priorities: bool, whether to use priorities from the ratio model
      update_beginning_priorities: bool, whether to set beginning states to c=1
      quotient_epsilon: float, epsilon used when computing the quotient of policies
      quotient_epsilon_decay_period: int, length of the quotient epsilon decay schedule.
      use_loss_weights: bool, whether to use loss weights of the Q model
      ratio_num_atoms: int, the number of buckets of the ratio function distribution.
      ratio_cmin: float, the predefined minimum ratio value
      ratio_cmax: float, the predefined maximum ratio value
      log_ratio_approach: bool, whether to consider the logarithmic update approach
      use_ratio_exp_bins: bool, whether to use an exponential sequence of bins 
        instead of linear ones
      plot_log_scale: bool, whether to show x-axis distribution plot in log scale when
        using exponential bins
      define_base_and_exp: bool, whether the base and exponents are defined; otherwise,
        the default interval is divided in an exponential way
      ratio_exp_base: float, base of the exponential sequence
      ratio_min_exp: int, minimum exponent
      ratio_max_exp: int, maximum exponent
      ratio_discount_factor: float, discount factor used in Discounted COP-TD
      ratio_loss_weight: float, loss weight of the covariate shift ratio estimation
    """
    # We need this because some tools convert round floats into ints.
    vmax = float(vmax)
    self._num_atoms = num_atoms
    self._support = tf.linspace(-vmax, vmax, num_atoms)
    self._replay_scheme = replay_scheme
    self.optimizer = optimizer

    # Initializing extra parameters
    self.use_ratio_model = use_ratio_model
    self.use_priorities = use_priorities
    self.update_beginning_priorities = update_beginning_priorities
    self.final_quotient_epsilon = quotient_epsilon
    self.quotient_epsilon_decay_period = quotient_epsilon_decay_period
    self.quotient_epsilon = tf.placeholder(tf.float32, name='quotient_epsilon')
    self.use_loss_weights = use_loss_weights
    self.log_ratio_approach = log_ratio_approach
    self.use_ratio_exp_bins = use_ratio_exp_bins
    self.plot_log_scale = plot_log_scale
    self.define_base_and_exp = define_base_and_exp
    if self.use_ratio_exp_bins and not self.log_ratio_approach:
      if self.define_base_and_exp:
        self._ratio_exp_base = ratio_exp_base
        self._ratio_max_exp = ratio_max_exp
        self._ratio_min_exp = ratio_min_exp if ratio_min_exp is not None else -ratio_max_exp
        assert self._ratio_min_exp < 0
        self._ratio_support = tf.constant([float(ratio_exp_base**exp) for exp in 
                                          range(self._ratio_min_exp, self._ratio_max_exp+1)])
        self._log_ratio_support = tf.log(self._ratio_support) / tf.log(float(ratio_exp_base))
        self._ratio_num_atoms = self._ratio_max_exp - self._ratio_min_exp + 1
        self._ratio_cmin = float(self._ratio_exp_base**self._ratio_min_exp)
        self._ratio_cmax = float(self._ratio_exp_base**self._ratio_max_exp)
      else:
        self._ratio_num_atoms = ratio_num_atoms
        self._ratio_cmin = float(ratio_cmin)
        self._ratio_cmax = float(ratio_cmax)
        self._log_ratio_support = tf.linspace(float(np.log(self._ratio_cmin)), 
                                              float(np.log(self._ratio_cmax)), 
                                              ratio_num_atoms)
        self._ratio_support = tf.exp(self._log_ratio_support)
    else:
      self._ratio_num_atoms = ratio_num_atoms
      if self.log_ratio_approach:
        self._ratio_cmin = float(np.log(ratio_cmin))
        self._ratio_cmax = float(np.log(ratio_cmax))
        if self.use_ratio_exp_bins:
          self._log_ratio_support = tf.linspace(self._ratio_cmin, self._ratio_cmax, ratio_num_atoms)
          self._ratio_support = tf.exp(self._log_ratio_support)
        else:
          self._ratio_support = tf.linspace(float(ratio_cmin), float(ratio_cmax), ratio_num_atoms)
          self._log_ratio_support = tf.log(self._ratio_support)
      else:
        self._ratio_cmin = float(ratio_cmin)
        self._ratio_cmax = float(ratio_cmax)
        self._ratio_support = tf.linspace(self._ratio_cmin, self._ratio_cmax, ratio_num_atoms)
        self._log_ratio_support = tf.log(self._ratio_support)
    self.ratio_discount_factor = ratio_discount_factor
    self.ratio_loss_weight = ratio_loss_weight
    self.freeze_replay_memory = freeze_replay_memory
    self.only_use_ratio_model = only_use_ratio_model
    self.use_fixed_network = True if freeze_replay_memory and only_use_ratio_model else False
    self.target_greedy_policy = target_greedy_policy

    if self.use_ratio_model:
      tf.logging.info('Extra parameters of %s:', self.__class__.__name__)
      tf.logging.info('\t final_quotient_epsilon: %f', quotient_epsilon)
      tf.logging.info('\t quotient_epsilon_decay_period: %d', quotient_epsilon_decay_period)
      tf.logging.info('\t use_loss_weights: %s', use_loss_weights)
      tf.logging.info('\t log_ratio_approach: %s', log_ratio_approach)
      tf.logging.info('\t use_ratio_exp_bins: %s', self.use_ratio_exp_bins)
      if self.use_ratio_exp_bins and not log_ratio_approach:
        tf.logging.info('\t define_base_and_exp: %s', define_base_and_exp)
      tf.logging.info('\t ratio_num_atoms: %d', self._ratio_num_atoms)
      tf.logging.info('\t ratio_cmin: %f', self._ratio_cmin)
      tf.logging.info('\t ratio_cmax: %f', self._ratio_cmax)
      tf.logging.info('\t ratio_discount_factor: %f', ratio_discount_factor)
      tf.logging.info('\t ratio_loss_weight: %f', ratio_loss_weight)

    super(CovariateShiftAgent, self).__init__(
          sess=sess,
          num_actions=num_actions,
          observation_shape=observation_shape,
          observation_dtype=observation_dtype,
          stack_size=stack_size,
          network=network,
          gamma=gamma,
          update_horizon=update_horizon,
          min_replay_history=min_replay_history,
          update_period=update_period,
          target_update_period=target_update_period,
          epsilon_fn=epsilon_fn,
          epsilon_train=epsilon_train,
          epsilon_eval=epsilon_eval,
          epsilon_decay_period=epsilon_decay_period,
          tf_device=tf_device,
          use_staging=use_staging,
          max_tf_checkpoints_to_keep=max_tf_checkpoints_to_keep,
          optimizer=self.optimizer,
          summary_writer=summary_writer,
          summary_writing_frequency=summary_writing_frequency)
    self.max_tf_checkpoints_to_keep = max_tf_checkpoints_to_keep
    self._fixed_net_sync_op = self._build_fixed_net_sync_op()


  def begin_episode(self, observation):
    """Returns the agent's first action for this episode. 
    
    Now the internal state is_beginning is added.

    Args:
      observation: numpy array, the environment's initial observation.

    Returns:
      int, the selected action.
    """
    action = super(CovariateShiftAgent, self).begin_episode(observation)
    self.is_beginning = True
    return action

  def _store_transition(self, last_observation, action, reward, is_terminal, 
                        is_beginning=None, priority=None):
    """Stores an experienced transition, extended by the internal state is_beginning.

    Args:
      last_observation: numpy array, last observation.
      action: int, the action taken.
      reward: float, the reward.
      is_terminal: bool, indicating if the current state is a terminal state.
    """
    if not self.freeze_replay_memory:
      is_beginning = is_beginning if is_beginning else self.is_beginning
      if priority is None:
        priority = self._replay.memory.sum_tree.max_recorded_priority
      
      self._replay.add(last_observation, action, reward, is_terminal, is_beginning, priority)
    self.is_beginning = False

  def _get_network_type(self):
    """Returns the type of the outputs of a value distribution network.

    Returns:
      net_type: _network_type object defining the outputs of the network.
    """
    return collections.namedtuple('cs_network',
                                  ['c_values', 'c_logits', 'c_probabilities',
                                   'q_values', 'logits', 'probabilities'])

  def _network_template(self, state):
    """Builds a convolutional network that outputs CS ratio and Q-value distributions.

    TODO: Move this code to atari_lib and use 'network' parameter

    Args:
      state: `tf.Tensor`, contains the agent's current state.

    Returns:
      net: _network_type object containing the tensors output by the network.
    """
    weights_initializer = slim.variance_scaling_initializer(
        factor=1.0 / np.sqrt(3.0), mode='FAN_IN', uniform=True)

    net = tf.cast(state, tf.float32)
    net = tf.div(net, 255.)
    net = slim.conv2d(
        net, 32, [8, 8], stride=4, weights_initializer=weights_initializer)
    net = slim.conv2d(
        net, 64, [4, 4], stride=2, weights_initializer=weights_initializer)
    net = slim.conv2d(
        net, 64, [3, 3], stride=1, weights_initializer=weights_initializer)
    net = slim.flatten(net)

    ratio_net = slim.fully_connected(
        net, 512, weights_initializer=weights_initializer)
    ratio_net = slim.fully_connected(
        ratio_net,
        self._ratio_num_atoms,
        activation_fn=None,
        weights_initializer=weights_initializer)
    
    net = slim.fully_connected(
        net, 512, weights_initializer=weights_initializer)
    net = slim.fully_connected(
        net,
        self.num_actions * self._num_atoms,
        activation_fn=None,
        weights_initializer=weights_initializer)

    with tf.name_scope('network_outputs'):
      c_logits = tf.reshape(ratio_net, [-1, self._ratio_num_atoms], name='c_logits')
      c_probabilities = tf.contrib.layers.softmax(c_logits)
      c_values = tf.reduce_sum(self._ratio_support * c_probabilities, axis=1, name='c_values')

      logits = tf.reshape(net, [-1, self.num_actions, self._num_atoms], name='q_logits')
      probabilities = tf.contrib.layers.softmax(logits)
      q_values = tf.reduce_sum(self._support * probabilities, axis=2, name='q_values')
    return self._get_network_type()(c_values, c_logits, c_probabilities, q_values, logits, probabilities)

  def _build_networks(self):
    """Extends the build networks computations with:

      self._replay_next_net_outputs: The replayed next states' values.
      self._replay_target_net_outputs: The replayed states' target
        values.
    """

    super(CovariateShiftAgent, self)._build_networks()

    with tf.name_scope('u_replay'):
<<<<<<< HEAD
      self._u_replay_next_net_outputs = self.online_convnet(self._replay.u_next_states)
      self._u_replay_target_net_outputs = self.target_convnet(self._replay.u_states)
    
    if self.use_fixed_network:
      self.fixed_convnet = tf.make_template('Fixed', self._network_template)
      self._u_replay_next_fixed_net_outputs = self.fixed_convnet(self._replay.u_next_states)
      self._u_replay_fixed_net_outputs = self.fixed_convnet(self._replay.u_states)

      self._net_outputs = self.fixed_convnet(self.state_ph)
      self._q_argmax = tf.argmax(self._net_outputs.q_values, axis=1)[0]
=======
      self._u_replay_next_net_outputs = self.online_convnet(self._replay.uniform_transition['next_state'])
      self._u_replay_target_net_outputs = self.target_convnet(self._replay.uniform_transition['state'])
>>>>>>> 61f29fa4

  def _build_replay_buffer(self, use_staging):
    """Creates the replay buffer used by the agent.

    Args:
      use_staging: bool, if True, uses a staging area to prefetch data for
        faster training.

    Returns:
      A `WrappedCSReplayBuffer` object.

    Raises:
      ValueError: if given an invalid replay scheme.
    """
    return cs_replay_buffer.WrappedCSReplayBuffer(
        observation_shape=self.observation_shape,
        stack_size=self.stack_size,
        use_staging=use_staging,
        update_horizon=self.update_horizon,
        gamma=self.gamma,
        extra_storage_types=[ReplayElement('beginning', (), np.bool)])

  def _train_step(self):
    """Runs a single training step.

    Runs a training op if both:
      (1) A minimum number of frames have been added to the replay buffer.
      (2) `training_steps` is a multiple of `update_period`.

    Also, syncs weights from online to target network if training steps is a
    multiple of target update period.
    """
    # Run a train op at the rate of self.update_period if enough training steps
    # have been run. This matches the Nature DQN behaviour.
    if self.quotient_epsilon_decay_period > 0:
      quotient_epsilon = self.epsilon_fn(
                          self.quotient_epsilon_decay_period,
                          self.training_steps,
                          self.min_replay_history,
                          self.final_quotient_epsilon)
    else:
      quotient_epsilon = self.final_quotient_epsilon

    if self._replay.memory.add_count > self.min_replay_history:
      if self.training_steps % self.update_period == 0:
        self._sess.run(self._train_op, feed_dict={self.quotient_epsilon: quotient_epsilon})
        if (self.summary_writer is not None and
            self.training_steps > 0 and
            self.training_steps % self.summary_writing_frequency == 0):
          summary = self._sess.run(self._merged_summaries, feed_dict={self.quotient_epsilon: quotient_epsilon})
          self.summary_writer.add_summary(summary, self.training_steps)

      if self.training_steps % self.target_update_period == 0:
        self._sess.run(self._sync_qt_ops)

    self.training_steps += 1


  def _build_fixed_net_sync_op(self):
    """Builds ops for assigning weights from online to target network.

    Returns:
      ops: A list of ops assigning weights from online to target network.
    """
    # Get trainable variables from online and target DQNs
    sync_qt_ops = []
    trainables_online = tf.get_collection(
        tf.GraphKeys.TRAINABLE_VARIABLES, scope='Online')
    trainables_target = tf.get_collection(
        tf.GraphKeys.TRAINABLE_VARIABLES, scope='Fixed')
    for (w_online, w_target) in zip(trainables_online, trainables_target):
      # Assign weights from online to target network.
      sync_qt_ops.append(w_target.assign(w_online, use_locking=True))
    return sync_qt_ops

  def unbundle(self, checkpoint_dir, iteration_number, bundle_dictionary):
    final_checkpoint_dir = os.path.join(checkpoint_dir,'tf_ckpt-{}'.format(iteration_number))
    reader = pywrap_tensorflow.NewCheckpointReader(final_checkpoint_dir)
    checkpoint_name_var_list = [key for key in reader.get_variable_to_shape_map().keys()]
    checkpoint_var_list = [var for var in tf.global_variables() if var.name[:-2] in checkpoint_name_var_list]
    self._saver = tf.train.Saver(var_list=checkpoint_var_list, max_to_keep=self.max_tf_checkpoints_to_keep)

    tf.logging.info('Trying to reload checkpoint %d', iteration_number)
    unbundle = super(CovariateShiftAgent, self).unbundle(checkpoint_dir, iteration_number, bundle_dictionary)
    if unbundle: 
      self._sess.run(self._fixed_net_sync_op)
      return True
    else:
      return False

  def bundle_and_checkpoint(self, checkpoint_dir, iteration_number):
    if not tf.gfile.Exists(checkpoint_dir):
      return None
    # Call the Tensorflow saver to checkpoint the graph.
    self._saver.save(
        self._sess,
        os.path.join(checkpoint_dir, 'tf_ckpt'),
        global_step=iteration_number)
    # Checkpoint the out-of-graph replay buffer.
    if not self.freeze_replay_memory:
      self._replay.save(checkpoint_dir, iteration_number)
    bundle_dictionary = {}
    bundle_dictionary['state'] = self.state
    bundle_dictionary['training_steps'] = self.training_steps
    return bundle_dictionary
  
  def compute_policies_quotient(self):
    '''Computes the quotient of policies that appears at the DCOP update

    Returns:
      policies_quotient: tf.tensor, the quotient from the replay
    '''
    batch_size = self._replay.batch_size
    
    with tf.name_scope('policies_quotient'):
      if self.target_greedy_policy:
        qt_argmax_actions = tf.random.uniform([batch_size],minval=0,maxval=self.num_actions,
                                  dtype=tf.int32, name='qt_argmax_actions')
      else:
        if self.use_fixed_network:
          qt_argmax_actions = tf.argmax(self._u_replay_fixed_net_outputs.q_values, 
                                      axis=1, output_type=tf.int32, name='qt_argmax_actions')
        else:
          qt_argmax_actions = tf.argmax(self._u_replay_target_net_outputs.q_values, 
                                    axis=1, output_type=tf.int32, name='qt_argmax_actions')
<<<<<<< HEAD

      replay_actions = self._replay.actions
=======
      replay_actions = self._replay.uniform_transition['action']
>>>>>>> 61f29fa4
      
      coincidences = tf.equal(qt_argmax_actions, replay_actions, name='coincidences')

      #with tf.control_dependencies([initialize_epsilon]):
      coincidence_quotient = tf.fill([batch_size,1], self.num_actions * (1 - self.quotient_epsilon ) 
                                      + self.quotient_epsilon, 
                                      name='coincidence_value')
      no_coincidence_quotient = tf.fill([batch_size,1], self.quotient_epsilon,
                                          name='no_coincidence_value')

      policies_quotient = tf.where(coincidences, coincidence_quotient, no_coincidence_quotient, name='quotient')
    
    return policies_quotient

  def _build_target_c_distribution(self):
    """Builds the c ratio target distribution.

    First, we compute the support of the target, gamma * (pi/mu) * x + (1-gamma), Where x
    is the support of the previous state distribution:

      * Evenly spaced in [cmin, cmax] if the current state is nonbegginer;
      * 1 otherwise (replicated ratio_num_atoms times).

    Second, we compute the cs ratio probabilities of the current state.

    Finally we project the target (support + probabilities) onto the
    original support.

    Returns:
      target_distribution: tf.tensor, the target distribution from the replay.
    """
    batch_size = self._replay.batch_size
    with tf.name_scope('c_target_distribution'):
      # size of tiled_support: batch_size x ratio_num_atoms
      tiled_support = tf.tile(self._ratio_support, [batch_size])
      tiled_support = tf.reshape(tiled_support, [batch_size, self._ratio_num_atoms])
      # incorporate beginning states, whose tiled support is 1
      beginning_mask = self._replay.uniform_transition['beginning']
      tiled_support = tf.where(beginning_mask, tf.ones(tf.shape(tiled_support)), tiled_support, 
                               name='tiled_support')

      # Compute the quotient of policies
      policies_quotient = tf.tile(self.compute_policies_quotient(), [1, self._ratio_num_atoms],
                                  name='quotient')

      # Addition of the constant term, 1-discount factor
      constant_term = tf.fill([batch_size, self._ratio_num_atoms], 1. - self.ratio_discount_factor, 
                              name='constant_term')
      
      # target ratio
      target_ratio = tf.multiply(policies_quotient, tiled_support, name='target_ratio')

      # size of target_support: batch_size x ratio_num_atoms
      self._target_support  = tf.add(self.ratio_discount_factor * target_ratio, constant_term, 
                              name='target_support')

      # size of next_probabilities: batch_size x ratio_num_atoms
      probabilities = self._u_replay_target_net_outputs.c_probabilities

    return project_distribution(self._target_support, probabilities, self._ratio_support)

  def _build_target_c_distribution_with_log_approach(self):
    """Builds the c ratio target distribution using the logarithmic approach.

    First, we compute the support of the target, gamma * [log(pi/mu) + yi], Where yi,
    which represents the logarithm of the ratio values,
    is the support of the previous state distribution:

      * Evenly spaced in [cmin, cmax] if the current state is nonbegginer;
      * 0 otherwise (replicated ratio_num_atoms times).

    Second, we compute the cs ratio probabilities of the current state.

    Finally we project the target (support + probabilities) onto the
    original support.

    Returns:
      target_distribution: tf.tensor, the target distribution from the replay.
    """
    batch_size = self._replay.batch_size
    with tf.name_scope('c_target_distribution'):
      # size of tiled_support: batch_size x ratio_num_atoms
      log_tiled_support = tf.tile(self._log_ratio_support, [batch_size])
      log_tiled_support = tf.reshape(log_tiled_support, [batch_size, self._ratio_num_atoms])
      # incorporate beginning states, whose tiled support is 0
      beginning_mask = self._replay.uniform_transition['beginning']
      log_tiled_support = tf.where(beginning_mask, tf.zeros(tf.shape(log_tiled_support)), log_tiled_support, 
                               name='tiled_support')

      # Compute the log quotient of policies
      policies_quotient = tf.tile(self.compute_policies_quotient(), [1, self._ratio_num_atoms],
                                  name='quotient')
      log_policies_quotient = tf.log(policies_quotient, name='log_quotient')
      
      # target ratio
      log_target_ratio = tf.multiply(self.ratio_discount_factor, log_tiled_support,
                                              name='log_target_support')

      # size of target_support: batch_size x ratio_num_atoms
      self._log_target_support  = tf.add(log_policies_quotient, log_target_ratio, name='log_target_ratio')
      self._target_support = tf.exp(self._log_target_support, name='target_support')

      # size of next_probabilities: batch_size x ratio_num_atoms
      probabilities = self._u_replay_target_net_outputs.c_probabilities

    return project_distribution(self._log_target_support, probabilities, self._log_ratio_support)
  
  def _build_train_op(self):
    """Builds a training op.

    Returns:
      train_op: An op performing one step of training from replay data.
    """

    if not self.only_use_ratio_model:
      # Loss os the Q model
      target_distribution = tf.stop_gradient(self._build_target_distribution())

      # size of indices: batch_size x 1.
      indices = tf.range(tf.shape(self._replay_net_outputs.logits)[0])[:, None]
      # size of reshaped_actions: batch_size x 2.
      reshaped_actions = tf.concat([indices, self._replay.actions[:, None]], 1)
      # For each element of the batch, fetch the logits for its selected action.
      chosen_action_logits = tf.gather_nd(self._replay_net_outputs.logits,
                                          reshaped_actions)

      loss = tf.nn.softmax_cross_entropy_with_logits(
          labels=target_distribution,
          logits=chosen_action_logits)

      if self.use_loss_weights:
        # Weight the loss by the inverse priorities.
        probs = self._replay.transition['sampling_probabilities']
        loss_weights = 1.0 / tf.sqrt(probs + 1e-10)
        loss_weights /= tf.reduce_max(loss_weights)
        loss = loss_weights * loss

    if self.use_ratio_model:
      # Loss of the ratio model
      with tf.name_scope('c_train_op'):
        if self.log_ratio_approach:
          c_target_distribution = tf.stop_gradient(self._build_target_c_distribution_with_log_approach(), 
                                                   name='c_distribution')
        else:
          c_target_distribution = tf.stop_gradient(self._build_target_c_distribution(), 
                                                   name='c_distribution')
        self.c_target_distribution = c_target_distribution

        c_logits = self._u_replay_next_net_outputs.c_logits

        c_loss = tf.nn.softmax_cross_entropy_with_logits(
            labels=c_target_distribution,
            logits=c_logits,
            name='c_loss')

        # Avoid training with undefined next states (i.e. terminal states)
        terminal_mask = 1. - tf.cast(self._replay.uniform_transition['terminal'], tf.float32, name='terminal')
        c_loss = terminal_mask * c_loss

        # Generate the final loss
        if self.only_use_ratio_model:
          final_loss = c_loss
        else:
          tf.add(loss, self.ratio_loss_weight * c_loss, name='final_loss')

        # Update priorities, being those of beginnings 1
        priorities = self._replay_net_outputs.c_values
        if self.update_beginning_priorities:
          beginning_mask = self._replay.transition['beginning']
          priorities = tf.where(beginning_mask, tf.ones(tf.shape(priorities)), priorities, name='priorities')
        
        if self.use_priorities:
          update_priorities_op = self._replay.tf_set_priority(
                self._replay.indices, priorities)
        else:
          update_priorities_op = tf.no_op()  
    else:
      final_loss = loss
      update_priorities_op = tf.no_op()
    
    with tf.control_dependencies([update_priorities_op]):
      if self.summary_writer is not None:
        with tf.variable_scope('Losses'):
          tf.summary.scalar('CrossEntropyLoss', tf.reduce_mean(final_loss))
          if self.use_ratio_model:
            tf.summary.scalar('MeanRatioLoss', tf.reduce_mean(c_loss))
          if not self.only_use_ratio_model:
            tf.summary.scalar('MeanQLoss', tf.reduce_mean(loss))
        if self.use_ratio_model:
          with tf.variable_scope('Priorities'):
            mean, var = tf.nn.moments(priorities, axes=[0])
            max_priority = tf.reduce_max(priorities)
            min_priority = tf.reduce_min(priorities)
            tf.summary.scalar('MeanPriorities', mean)
            tf.summary.scalar('VarPriorities', var)
            tf.summary.scalar('MaxPriorities', max_priority)
            tf.summary.scalar('MinPriorities', min_priority)
            tf.summary.text('Values', tf.as_string(priorities))
          with tf.variable_scope('Histograms'):
            tf.summary.histogram('c_dist', c_target_distribution[0,:])
            tf.summary.histogram('c_logits', c_logits[0,:])
            tf.summary.histogram('c_probs', self._u_replay_target_net_outputs.c_probabilities[0,:])
          with tf.variable_scope('Images_Qmodel'):
            argmax_c_value = tf.argmax(self._replay_net_outputs.c_values, axis=0)
            self.compute_c_distribution_summaries_qmodel(argmax_c_value, prefix_name='ARGMAX_')
            argmax_frame = self._replay.states[argmax_c_value:argmax_c_value+1,:,:,3:4]
            tf.summary.image('ARGMAX_Frame_Q', argmax_frame)

            argmin_c_value = tf.argmin(self._replay_net_outputs.c_values, axis=0)
            self.compute_c_distribution_summaries_qmodel(argmin_c_value, prefix_name='ARGMIN_')
            argmin_frame = self._replay.states[argmin_c_value:argmin_c_value+1,:,:,3:4]
            tf.summary.image('ARGMIN_Frame_Q', argmin_frame)
          with tf.variable_scope('Images_Cmodel'):
            argmax_c_value = tf.argmax(self._u_replay_next_net_outputs.c_values, axis=0)
            self.compute_c_distribution_summaries(argmax_c_value, prefix_name='ARGMAX_')
            argmax_frame = self._replay.uniform_transition['next_state'][argmax_c_value:argmax_c_value+1,:,:,3:4]
            tf.summary.image('ARGMAX_Frame', argmax_frame)

            argmin_c_value = tf.argmin(self._u_replay_next_net_outputs.c_values, axis=0)
            self.compute_c_distribution_summaries(argmin_c_value, prefix_name='ARGMIN_')
            argmin_frame = self._replay.uniform_transition['next_state'][argmin_c_value:argmin_c_value+1,:,:,3:4]
            tf.summary.image('ARGMIN_Frame', argmin_frame)
            
      # Schaul et al. reports a slightly different rule, where 1/N is also
      # exponentiated by beta. Not doing so seems more reasonable, and did not
      # impact performance in our experiments.
      return self.optimizer.minimize(tf.reduce_mean(final_loss)), final_loss

  def compute_c_distribution_summaries_qmodel(self, index, prefix_name=''):
    predicted_dist_support = self._ratio_support 
    self.c_distribution_summary(
      support=predicted_dist_support, 
      dist_values=self._replay_net_outputs.c_probabilities[index], 
      name=prefix_name+'Predicted_Dist_Q')
    
  def compute_c_distribution_summaries(self, index, prefix_name=''):
    predicted_dist_support = self._ratio_support 
    self.c_distribution_summary(
      support=predicted_dist_support, 
      dist_values=self._u_replay_next_net_outputs.c_probabilities[index], 
      name=prefix_name+'Predicted_Dist')

    target_dist_support = self._target_support[index]
    self.c_distribution_summary(
      support=target_dist_support, 
      dist_values=self._u_replay_target_net_outputs.c_probabilities[index], 
      name=prefix_name+'Target_Dist')

    projected_dist_support = self._ratio_support 
    self.c_distribution_summary(
      support=projected_dist_support, 
      dist_values=self.c_target_distribution[index], 
      name=prefix_name+'Projected_Dist') 
            
  def c_distribution_summary(self, support, dist_values, name=None):
    c_value = tf.reduce_sum(support*dist_values, axis=0)
    pred_dist = tf.py_func(
      self.plot_c_value_distribution, [c_value, support, dist_values, self.use_ratio_exp_bins, self.plot_log_scale],
      [tf.uint8],
      name=name
    )
    tf.summary.image(name, pred_dist)

  def plot_c_value_distribution(self, c_value, support, dist_values, use_exp_bins=False, log_scale=True): 
    num_atoms = support.shape[0]
    fig, ax = plt.subplots(figsize=(5, 3))
    if use_exp_bins:
      base = (support[-1]/support[0])**(1./num_atoms)
      extra_mark = support[0]*(base)**(num_atoms+1)
      if log_scale: ax.set_xscale('log')
    else:
      extra_mark = support[-1] + (support[-1]-support[0])/num_atoms
    width = np.diff(np.hstack((support, np.array((extra_mark)))))
    ax.set_title('c: ' + str(c_value))
    ax.set_xlabel('c value')
    ax.set_ylabel('probability')
    ax.bar(support, dist_values, width=width, alpha=0.5, align='edge',linewidth=1, edgecolor='black')
    fig.canvas.draw()
    # Now we can save it to a numpy array.
    dist = np.fromstring(fig.canvas.tostring_rgb(), dtype=np.uint8, sep='')
    dist = dist.reshape(fig.canvas.get_width_height()[::-1] + (3,))
    plt.close('all')
    return dist

def project_distribution(supports, weights, target_support):
  """Projects a batch of (support, weights) onto target_support.
  Based on equation (7) in (Bellemare et al., 2017)

  Args:
    supports: Tensor of shape (batch_size, num_dims) defining supports for the
      distribution.
    weights: Tensor of shape (batch_size, num_dims) defining weights on the
      original support points. Although for the CategoricalDQN agent these
      weights are probabilities, it is not required that they are.
    target_support: Tensor of shape (num_dims) defining support of the projected
      distribution. The values must be monotonically increasing. Vmin and Vmax
      will be inferred from the first and last elements of this tensor,
      respectively.

  Returns:
    A Tensor of shape (batch_size, num_dims) with the projection of a batch of
    (support, weights) onto target_support.

  Raises:
    ValueError: If target_support has no dimensions, or if shapes of supports,
      weights, and target_support are incompatible.
  """
  target_support_deltas_forward = tf.pad(target_support[1:] - target_support[:-1], 
                                         tf.constant([[0,1]]), constant_values=1)
  target_support_deltas_backward = tf.pad(target_support[:-1] - target_support[1:],
                                          tf.constant([[1,0]]), constant_values=-1)
  
  supports.shape.assert_is_compatible_with(weights.shape)
  supports[0].shape.assert_is_compatible_with(target_support.shape)
  target_support.shape.assert_has_rank(1)

  v_min, v_max = target_support[0], target_support[-1]
  batch_size = tf.shape(supports)[0]
  num_dims = tf.shape(target_support)[0]

  clipped_support = tf.clip_by_value(supports, v_min, v_max)[:, None, :]
  tiled_support = tf.tile([clipped_support], [1, 1, num_dims, 1])

  reshaped_target_support = tf.tile(target_support[:, None], [batch_size, 1])
  reshaped_target_support = tf.reshape(reshaped_target_support,
                                      [batch_size, num_dims, 1])

  reshaped_target_support_deltas_forward = tf.tile(target_support_deltas_forward[:, None], 
                                                    [batch_size, num_dims])
  reshaped_target_support_deltas_forward = tf.reshape(reshaped_target_support_deltas_forward,
                                                      [batch_size, num_dims, num_dims])
  
  reshaped_target_support_deltas_backward = tf.tile(target_support_deltas_backward[:, None], 
                                                    [batch_size, num_dims])
  reshaped_target_support_deltas_backward = tf.reshape(reshaped_target_support_deltas_backward,
                                                        [batch_size, num_dims, num_dims])
  
  numerator = tiled_support - reshaped_target_support
  numerator_sign_mask = numerator[0] <= 0

  reshaped_target_support_deltas = tf.where(numerator_sign_mask, 
                                            reshaped_target_support_deltas_backward,
                                            reshaped_target_support_deltas_forward)

  quotient = 1 - (numerator / reshaped_target_support_deltas)
  clipped_quotient = tf.clip_by_value(quotient, 0, 1)

  weights = weights[:, None, :]
  inner_prod = clipped_quotient * weights

  projection = tf.reduce_sum(inner_prod, 3)
  projection = tf.reshape(projection, [batch_size, num_dims])
  return projection<|MERGE_RESOLUTION|>--- conflicted
+++ resolved
@@ -356,7 +356,6 @@
     super(CovariateShiftAgent, self)._build_networks()
 
     with tf.name_scope('u_replay'):
-<<<<<<< HEAD
       self._u_replay_next_net_outputs = self.online_convnet(self._replay.u_next_states)
       self._u_replay_target_net_outputs = self.target_convnet(self._replay.u_states)
     
@@ -367,10 +366,6 @@
 
       self._net_outputs = self.fixed_convnet(self.state_ph)
       self._q_argmax = tf.argmax(self._net_outputs.q_values, axis=1)[0]
-=======
-      self._u_replay_next_net_outputs = self.online_convnet(self._replay.uniform_transition['next_state'])
-      self._u_replay_target_net_outputs = self.target_convnet(self._replay.uniform_transition['state'])
->>>>>>> 61f29fa4
 
   def _build_replay_buffer(self, use_staging):
     """Creates the replay buffer used by the agent.
@@ -496,12 +491,7 @@
         else:
           qt_argmax_actions = tf.argmax(self._u_replay_target_net_outputs.q_values, 
                                     axis=1, output_type=tf.int32, name='qt_argmax_actions')
-<<<<<<< HEAD
-
-      replay_actions = self._replay.actions
-=======
       replay_actions = self._replay.uniform_transition['action']
->>>>>>> 61f29fa4
       
       coincidences = tf.equal(qt_argmax_actions, replay_actions, name='coincidences')
 
