--- conflicted
+++ resolved
@@ -195,13 +195,9 @@
     # multiple agents/workers on the same GPU.
     config.gpu_options.allow_growth = True
     # Set up a session and initialize variables.
-<<<<<<< HEAD
     self._sess = tf.Session('', config=tf.ConfigProto(allow_soft_placement=True))
     if tensorboard_debugger:
       self._sess = tf_debug.TensorBoardDebugWrapperSession(self._sess, "0.0.0.0:7000")
-=======
-    self._sess = tf.Session('', config=config)
->>>>>>> 4f9299db
     self._agent = create_agent_fn(self._sess, self._environment,
                                   summary_writer=self._summary_writer)
     self._summary_writer.add_graph(graph=tf.get_default_graph())
