--- conflicted
+++ resolved
@@ -43,11 +43,7 @@
 
 setup(
     name='dopamine_rl',
-<<<<<<< HEAD
-    version='2.0.0',
-=======
     version='2.0.1',
->>>>>>> 711e1883
     include_package_data=True,
     packages=find_packages(exclude=['docs']),  # Required
     package_data={'testdata': ['testdata/*.gin']},
